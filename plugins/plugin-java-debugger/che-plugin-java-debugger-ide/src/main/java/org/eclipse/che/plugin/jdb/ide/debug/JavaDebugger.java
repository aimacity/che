/*
 * Copyright (c) 2012-2017 Red Hat, Inc.
 * All rights reserved. This program and the accompanying materials
 * are made available under the terms of the Eclipse Public License v1.0
 * which accompanies this distribution, and is available at
 * http://www.eclipse.org/legal/epl-v10.html
 *
 * Contributors:
 *   Red Hat, Inc. - initial API and implementation
 */
package org.eclipse.che.plugin.jdb.ide.debug;

import static org.eclipse.che.plugin.jdb.ide.debug.JavaDebugger.ConnectionProperties.HOST;
import static org.eclipse.che.plugin.jdb.ide.debug.JavaDebugger.ConnectionProperties.PORT;

import com.google.inject.Inject;
import com.google.web.bindery.event.shared.EventBus;
import java.util.Map;
import org.eclipse.che.api.core.jsonrpc.commons.RequestHandlerConfigurator;
import org.eclipse.che.api.core.jsonrpc.commons.RequestHandlerManager;
import org.eclipse.che.api.core.jsonrpc.commons.RequestTransmitter;
<<<<<<< HEAD
import org.eclipse.che.api.debug.shared.model.Location;
import org.eclipse.che.ide.api.app.AppContext;
=======
>>>>>>> 39dd1f08
import org.eclipse.che.ide.api.debug.BreakpointManager;
import org.eclipse.che.ide.api.debug.DebuggerServiceClient;
import org.eclipse.che.ide.api.notification.NotificationManager;
import org.eclipse.che.ide.debug.DebuggerDescriptor;
import org.eclipse.che.ide.debug.DebuggerManager;
import org.eclipse.che.ide.dto.DtoFactory;
import org.eclipse.che.ide.util.storage.LocalStorageProvider;
import org.eclipse.che.plugin.debugger.ide.debug.AbstractDebugger;
import org.eclipse.che.plugin.debugger.ide.debug.DebuggerResourceHandlerFactory;

/**
 * The java debugger.
 *
 * @author Anatoliy Bazko
 */
public class JavaDebugger extends AbstractDebugger {

  public static final String ID = "jdb";

  @Inject
  public JavaDebugger(
      DebuggerServiceClient service,
      RequestTransmitter transmitter,
      DtoFactory dtoFactory,
      RequestHandlerConfigurator configurator,
      LocalStorageProvider localStorageProvider,
      EventBus eventBus,
      DebuggerResourceHandlerFactory debuggerResourceHandlerFactory,
      DebuggerManager debuggerManager,
      NotificationManager notificationManager,
      BreakpointManager breakpointManager,
      AppContext appContext,
      RequestHandlerManager requestHandlerManager) {
    super(
        service,
        transmitter,
        configurator,
        dtoFactory,
        localStorageProvider,
        eventBus,
        debuggerManager,
        notificationManager,
        breakpointManager,
<<<<<<< HEAD
        appContext,
        ID,
        requestHandlerManager);
    this.fqnResolverFactory = fqnResolverFactory;
    this.fileTypeRegistry = fileTypeRegistry;
  }

  @Override
  protected String fqnToPath(@NotNull Location location) {
    String resourcePath = location.getResourcePath();
    return resourcePath != null ? resourcePath : location.getTarget();
  }

  @Override
  protected String pathToFqn(VirtualFile file) {
    String fileExtension = fileTypeRegistry.getFileTypeByFile(file).getExtension();

    FqnResolver resolver = fqnResolverFactory.getResolver(fileExtension);
    if (resolver != null) {
      return resolver.resolveFqn(file);
    }

    return null;
=======
        requestHandlerManager,
        debuggerResourceHandlerFactory,
        ID);
>>>>>>> 39dd1f08
  }

  @Override
  protected DebuggerDescriptor toDescriptor(Map<String, String> connectionProperties) {
    String address =
        connectionProperties.get(HOST.toString()) + ":" + connectionProperties.get(PORT.toString());
    return new DebuggerDescriptor("", address);
  }

  public enum ConnectionProperties {
    HOST,
    PORT
  }
}<|MERGE_RESOLUTION|>--- conflicted
+++ resolved
@@ -19,11 +19,7 @@
 import org.eclipse.che.api.core.jsonrpc.commons.RequestHandlerConfigurator;
 import org.eclipse.che.api.core.jsonrpc.commons.RequestHandlerManager;
 import org.eclipse.che.api.core.jsonrpc.commons.RequestTransmitter;
-<<<<<<< HEAD
-import org.eclipse.che.api.debug.shared.model.Location;
 import org.eclipse.che.ide.api.app.AppContext;
-=======
->>>>>>> 39dd1f08
 import org.eclipse.che.ide.api.debug.BreakpointManager;
 import org.eclipse.che.ide.api.debug.DebuggerServiceClient;
 import org.eclipse.che.ide.api.notification.NotificationManager;
@@ -66,36 +62,11 @@
         eventBus,
         debuggerManager,
         notificationManager,
+        appContext,
         breakpointManager,
-<<<<<<< HEAD
-        appContext,
-        ID,
-        requestHandlerManager);
-    this.fqnResolverFactory = fqnResolverFactory;
-    this.fileTypeRegistry = fileTypeRegistry;
-  }
-
-  @Override
-  protected String fqnToPath(@NotNull Location location) {
-    String resourcePath = location.getResourcePath();
-    return resourcePath != null ? resourcePath : location.getTarget();
-  }
-
-  @Override
-  protected String pathToFqn(VirtualFile file) {
-    String fileExtension = fileTypeRegistry.getFileTypeByFile(file).getExtension();
-
-    FqnResolver resolver = fqnResolverFactory.getResolver(fileExtension);
-    if (resolver != null) {
-      return resolver.resolveFqn(file);
-    }
-
-    return null;
-=======
         requestHandlerManager,
         debuggerResourceHandlerFactory,
         ID);
->>>>>>> 39dd1f08
   }
 
   @Override
