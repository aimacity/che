/*******************************************************************************
 * Copyright (c) 2012-2017 Codenvy, S.A.
 * All rights reserved. This program and the accompanying materials
 * are made available under the terms of the Eclipse Public License v1.0
 * which accompanies this distribution, and is available at
 * http://www.eclipse.org/legal/epl-v10.html
 *
 * Contributors:
 *   Codenvy, S.A. - initial API and implementation
 *******************************************************************************/
package org.eclipse.che.ide.ext.git.client.add;

import com.google.inject.Inject;
import com.google.inject.Singleton;

import org.eclipse.che.ide.api.app.AppContext;
import org.eclipse.che.ide.ext.git.client.GitServiceClient;
import org.eclipse.che.ide.api.notification.NotificationManager;
import org.eclipse.che.ide.api.resources.Container;
import org.eclipse.che.ide.api.resources.Resource;
import org.eclipse.che.ide.ext.git.client.GitLocalizationConstant;
import org.eclipse.che.ide.ext.git.client.outputconsole.GitOutputConsole;
import org.eclipse.che.ide.ext.git.client.outputconsole.GitOutputConsoleFactory;
import org.eclipse.che.ide.processes.panel.ProcessesPanelPresenter;
import org.eclipse.che.ide.resource.Path;

import static com.google.common.base.Preconditions.checkState;
import static org.eclipse.che.ide.api.notification.StatusNotification.DisplayMode.FLOAT_MODE;
import static org.eclipse.che.ide.api.notification.StatusNotification.Status.FAIL;

/**
 * Presenter for add changes to Git index.
 *
 * @author Ann Zhuleva
 * @author Vlad Zhukovskyi
 * @author Igor Vinokur
 */
@Singleton
public class AddToIndexPresenter implements AddToIndexView.ActionDelegate {

    private final AddToIndexView          view;
    private final GitServiceClient        service;
    private final GitLocalizationConstant constant;
    private final AppContext              appContext;
    private final NotificationManager     notificationManager;
    private final GitOutputConsoleFactory gitOutputConsoleFactory;
    private final ProcessesPanelPresenter consolesPanelPresenter;

    @Inject
    public AddToIndexPresenter(AddToIndexView view,
                               AppContext appContext,
                               GitLocalizationConstant constant,
                               GitOutputConsoleFactory gitOutputConsoleFactory,
                               ProcessesPanelPresenter processesPanelPresenter,
                               GitServiceClient service,
                               NotificationManager notificationManager) {
        this.view = view;
        this.view.setDelegate(this);
        this.service = service;
        this.constant = constant;
        this.appContext = appContext;
        this.notificationManager = notificationManager;
        this.gitOutputConsoleFactory = gitOutputConsoleFactory;
        this.consolesPanelPresenter = processesPanelPresenter;
    }

    public void showDialog() {
        Resource[] resources = appContext.getResources();
        checkState(resources != null && resources.length > 0);
        if (resources.length == 1) {
            Resource resource = appContext.getResource();
            if (resource instanceof Container) {
                view.setMessage(constant.addToIndexFolder(resource.getName()));
            } else {
                view.setMessage(constant.addToIndexFile(resource.getName()));
            }
        } else {
            view.setMessage(constant.addToIndexMultiSelect());
        }
        view.setUpdated(false);
        view.showDialog();
    }

    @Override
    public void onAddClicked() {
        Resource[] resources = appContext.getResources();
        Path projectLocation = appContext.getRootProject().getLocation();
        Path[] paths = new Path[resources.length];
        for (int i = 0; i < resources.length; i++) {
            Path path = resources[i].getLocation().removeFirstSegments(projectLocation.segmentCount());
            paths[i] = path.segmentCount() == 0 ? Path.EMPTY : path;
        }
        final GitOutputConsole console = gitOutputConsoleFactory.create(constant.addToIndexCommandName());
<<<<<<< HEAD
        consolesPanelPresenter.addCommandOutput(console);
        service.add(projectLocation, view.isUpdated(), paths)
               .then(new Operation<Void>() {
                   @Override
                   public void apply(Void arg) throws OperationException {
                       console.print(constant.addSuccess());
                       notificationManager.notify(constant.addSuccess());
                       view.close();
                   }
=======
        consolesPanelPresenter.addCommandOutput(devMachine.getId(), console);
        service.add(projectLocation, view.isUpdated(), paths)
               .then(arg -> {
                   console.print(constant.addSuccess());
                   notificationManager.notify(constant.addSuccess());
                   view.close();
>>>>>>> ef74274e
               })
               .catchError(arg -> {
                   console.printError(constant.addFailed());
                   notificationManager.notify(constant.addFailed(), FAIL, FLOAT_MODE);
                   view.close();
               });
    }

    @Override
    public void onCancelClicked() {
        view.close();
    }
}<|MERGE_RESOLUTION|>--- conflicted
+++ resolved
@@ -15,6 +15,7 @@
 
 import org.eclipse.che.ide.api.app.AppContext;
 import org.eclipse.che.ide.ext.git.client.GitServiceClient;
+import org.eclipse.che.ide.api.machine.DevMachine;
 import org.eclipse.che.ide.api.notification.NotificationManager;
 import org.eclipse.che.ide.api.resources.Container;
 import org.eclipse.che.ide.api.resources.Resource;
@@ -91,24 +92,12 @@
             paths[i] = path.segmentCount() == 0 ? Path.EMPTY : path;
         }
         final GitOutputConsole console = gitOutputConsoleFactory.create(constant.addToIndexCommandName());
-<<<<<<< HEAD
         consolesPanelPresenter.addCommandOutput(console);
-        service.add(projectLocation, view.isUpdated(), paths)
-               .then(new Operation<Void>() {
-                   @Override
-                   public void apply(Void arg) throws OperationException {
-                       console.print(constant.addSuccess());
-                       notificationManager.notify(constant.addSuccess());
-                       view.close();
-                   }
-=======
-        consolesPanelPresenter.addCommandOutput(devMachine.getId(), console);
         service.add(projectLocation, view.isUpdated(), paths)
                .then(arg -> {
                    console.print(constant.addSuccess());
                    notificationManager.notify(constant.addSuccess());
                    view.close();
->>>>>>> ef74274e
                })
                .catchError(arg -> {
                    console.printError(constant.addFailed());
