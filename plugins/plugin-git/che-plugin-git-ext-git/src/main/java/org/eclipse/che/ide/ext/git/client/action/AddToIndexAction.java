--- conflicted
+++ resolved
@@ -15,11 +15,7 @@
 
 import org.eclipse.che.ide.api.action.ActionEvent;
 import org.eclipse.che.ide.api.app.AppContext;
-<<<<<<< HEAD
 import org.eclipse.che.ide.ext.git.client.GitServiceClient;
-=======
-import org.eclipse.che.ide.api.git.GitServiceClient;
->>>>>>> ef74274e
 import org.eclipse.che.ide.api.notification.NotificationManager;
 import org.eclipse.che.ide.api.resources.Resource;
 import org.eclipse.che.ide.ext.git.client.GitLocalizationConstant;
@@ -75,11 +71,7 @@
         final Resource[] resources = appContext.getResources();
         checkState(resources != null);
         final GitOutputConsole console = gitOutputConsoleFactory.create(constant.addToIndexCommandName());
-<<<<<<< HEAD
         consolesPanelPresenter.addCommandOutput(console);
-=======
-        consolesPanelPresenter.addCommandOutput(appContext.getDevMachine().getId(), console);
->>>>>>> ef74274e
         service.getStatus(appContext.getRootProject().getLocation())
                .then(status -> {
                    if (containsInSelected(status.getUntracked())) {
