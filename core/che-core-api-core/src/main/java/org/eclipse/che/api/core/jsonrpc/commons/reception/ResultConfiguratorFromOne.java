/*
 * Copyright (c) 2012-2017 Red Hat, Inc.
 * All rights reserved. This program and the accompanying materials
 * are made available under the terms of the Eclipse Public License v1.0
 * which accompanies this distribution, and is available at
 * http://www.eclipse.org/legal/epl-v10.html
 *
 * Contributors:
 *   Red Hat, Inc. - initial API and implementation
 */
package org.eclipse.che.api.core.jsonrpc.commons.reception;

import static com.google.common.base.Preconditions.checkNotNull;
import static org.slf4j.LoggerFactory.getLogger;

import org.eclipse.che.api.core.jsonrpc.commons.RequestHandlerManager;
import org.slf4j.Logger;

/**
 * Result configurator provide means to configure result type in a response that is to be received.
 * Result types that are supported: {@link String}, {@link Boolean}, {@link Double}, {@link Void}
 * and DTO. This configurator is used when we have defined request params as a single object.
 */
public class ResultConfiguratorFromOne<P> {
  private static final Logger LOGGER = getLogger(ResultConfiguratorFromOne.class);

  private final RequestHandlerManager requestHandlerManager;

  private final String method;
  private final Class<P> pClass;

  ResultConfiguratorFromOne(
      RequestHandlerManager requestHandlerManager, String method, Class<P> pClass) {
    this.requestHandlerManager = requestHandlerManager;

    this.method = method;
    this.pClass = pClass;
  }

  public <R> FunctionConfiguratorOneToMany<P, R> resultAsListOfDto(Class<R> rClass) {
    checkNotNull(rClass, "Result class must not be null");

    LOGGER.debug(
        "Configuring incoming request result: "
            + "method: "
            + method
            + ", "
            + "result list items class: "
            + rClass);

    return new FunctionConfiguratorOneToMany<>(requestHandlerManager, method, pClass, rClass);
  }

  public FunctionConfiguratorOneToMany<P, String> resultAsListOfString() {
    LOGGER.debug(
        "Configuring incoming request result: "
            + "method: "
            + method
            + ", "
            + "result list items class: "
            + String.class);

    return new FunctionConfiguratorOneToMany<>(requestHandlerManager, method, pClass, String.class);
  }

  public FunctionConfiguratorOneToMany<P, Double> resultAsListOfDouble() {
    LOGGER.debug(
        "Configuring incoming request result: "
            + "method: "
            + method
            + ", "
            + "result list items class: "
            + Double.class);

    return new FunctionConfiguratorOneToMany<>(requestHandlerManager, method, pClass, Double.class);
  }

  public FunctionConfiguratorOneToMany<P, Boolean> resultAsListOfBoolean() {
    LOGGER.debug(
        "Configuring incoming request result: "
            + "method: "
            + method
            + ", "
            + "result list items class: "
            + Boolean.class);

    return new FunctionConfiguratorOneToMany<>(
        requestHandlerManager, method, pClass, Boolean.class);
  }

  public <R> FunctionConfiguratorOneToOne<P, R> resultAsDto(Class<R> rClass) {
    checkNotNull(rClass, "Result class must not be null");

    LOGGER.debug(
        "Configuring incoming request result: "
            + "method: "
            + method
            + ", "
            + "result object class: "
            + rClass);

    return new FunctionConfiguratorOneToOne<>(requestHandlerManager, method, pClass, rClass);
  }

<<<<<<< HEAD
=======
  public <R> PromiseConfigurationOneToOne<P, R> resultAsPromiseDto(Class<R> rClass) {
    checkNotNull(rClass, "Result class must not be null");

    LOGGER.debug(
        "Configuring incoming request result: "
            + "method: "
            + method
            + ", "
            + "result object class: "
            + rClass);

    return new PromiseConfigurationOneToOne<>(requestHandlerManager, method, pClass, rClass);
  }

>>>>>>> 388cc95e
  public FunctionConfiguratorOneToOne<P, String> resultAsString() {
    LOGGER.debug(
        "Configuring incoming request result: "
            + "method: "
            + method
            + ", "
            + "result object class: "
            + String.class);

    return new FunctionConfiguratorOneToOne<>(requestHandlerManager, method, pClass, String.class);
  }

  public FunctionConfiguratorOneToOne<P, Double> resultAsDouble() {
    LOGGER.debug(
        "Configuring incoming request result: "
            + "method: "
            + method
            + ", "
            + "result object class: "
            + Double.class);

    return new FunctionConfiguratorOneToOne<>(requestHandlerManager, method, pClass, Double.class);
  }

  public FunctionConfiguratorOneToOne<P, Boolean> resultAsBoolean() {
    LOGGER.debug(
        "Configuring incoming request result: "
            + "method: "
            + method
            + ", "
            + "result object class: "
            + Boolean.class);

    return new FunctionConfiguratorOneToOne<>(requestHandlerManager, method, pClass, Boolean.class);
  }

  public ConsumerConfiguratorOneToNone<P> noResult() {
    LOGGER.debug("Configuring incoming request having no result");

    return new ConsumerConfiguratorOneToNone<>(requestHandlerManager, method, pClass);
  }
}<|MERGE_RESOLUTION|>--- conflicted
+++ resolved
@@ -102,8 +102,6 @@
     return new FunctionConfiguratorOneToOne<>(requestHandlerManager, method, pClass, rClass);
   }
 
-<<<<<<< HEAD
-=======
   public <R> PromiseConfigurationOneToOne<P, R> resultAsPromiseDto(Class<R> rClass) {
     checkNotNull(rClass, "Result class must not be null");
 
@@ -118,7 +116,6 @@
     return new PromiseConfigurationOneToOne<>(requestHandlerManager, method, pClass, rClass);
   }
 
->>>>>>> 388cc95e
   public FunctionConfiguratorOneToOne<P, String> resultAsString() {
     LOGGER.debug(
         "Configuring incoming request result: "
