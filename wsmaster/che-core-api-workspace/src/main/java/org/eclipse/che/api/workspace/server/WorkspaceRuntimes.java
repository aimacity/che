--- conflicted
+++ resolved
@@ -149,7 +149,6 @@
    * @param workspace the workspace to inject runtime into
    */
   public void injectRuntime(WorkspaceImpl workspace) throws ServerException {
-<<<<<<< HEAD
     WorkspaceStatus workspaceStatus = statuses.get(workspace.getId());
     if (workspaceStatus != null) {
       try {
@@ -159,23 +158,12 @@
             "Error occured while fetching runtime status. Cause: " + e.getMessage());
       }
       workspace.setStatus(workspaceStatus);
-=======
-    RuntimeState runtimeState = runtimes.get(workspace.getId());
-    if (runtimeState != null) {
-      try {
-        workspace.setRuntime(asRuntime(runtimeState));
-      } catch (InfrastructureException e) {
-        throw new ServerException(
-            "Error occurred while runtime state inspection. " + e.getMessage());
-      }
-      workspace.setStatus(runtimeState.status);
->>>>>>> fa746088
     } else {
       workspace.setStatus(STOPPED);
     }
   }
 
-<<<<<<< HEAD
+
   private InternalRuntime<?> getInternalRuntime(String workspaceId)
       throws InfrastructureException, ServerException {
     InternalRuntime<?> runtime = runtimes.get(workspaceId);
@@ -203,12 +191,6 @@
         internalRuntime.getActiveEnv(), internalRuntime.getMachines(), internalRuntime.getOwner());
   }
 
-=======
-  private RuntimeImpl asRuntime(RuntimeState runtimeState) throws InfrastructureException {
-    InternalRuntime<?> runtime = runtimeState.runtime;
-    return new RuntimeImpl(runtime.getActiveEnv(), runtime.getMachines(), runtime.getOwner());
-  }
->>>>>>> fa746088
   /**
    * Gets workspace status by its identifier.
    *
@@ -297,7 +279,6 @@
   }
 
   private class StartRuntimeTask implements Runnable {
-
     private final Workspace workspace;
     private final Map<String, String> options;
     private final InternalRuntime runtime;
@@ -400,7 +381,6 @@
   }
 
   private class StopRuntimeTask implements Runnable {
-
     private final Workspace workspace;
     private final Map<String, String> options;
     private final String stoppedBy;
@@ -414,7 +394,6 @@
     @Override
     public void run() {
       String workspaceId = workspace.getId();
-
       // Cancels workspace servers probes if any
       probeScheduler.cancel(workspaceId);
       try {
@@ -521,26 +500,10 @@
     try {
       InternalEnvironment internalEnv = createInternalEnvironment(environment);
       runtime = infra.prepare(identity, internalEnv).getRuntime();
-<<<<<<< HEAD
 
       statuses.putIfAbsent(identity.getWorkspaceId(), runtime.getStatus());
       runtimes.put(identity.getWorkspaceId(), runtime);
 
-=======
-      status = runtime.getStatus();
-    } catch (InfrastructureException | ValidationException | NotFoundException x) {
-      LOG.error(
-          "Couldn't recover runtime '{}:{}'. Error: {}",
-          identity.getWorkspaceId(),
-          identity.getEnvName(),
-          x.getMessage());
-      return;
-    }
-
-    RuntimeState prev =
-        runtimes.putIfAbsent(identity.getWorkspaceId(), new RuntimeState(runtime, status));
-    if (prev == null) {
->>>>>>> fa746088
       LOG.info(
           "Successfully recovered workspace runtime '{}'",
           identity.getWorkspaceId(),
@@ -660,7 +623,6 @@
   }
 
   private class AbnormalRuntimeStopListener implements EventSubscriber<RuntimeStatusEvent> {
-
     @Override
     public void onEvent(RuntimeStatusEvent event) {
       if (event.isFailed()) {
@@ -696,7 +658,6 @@
   }
 
   private static class RuntimeState {
-
     final InternalRuntime runtime;
     final WorkspaceStatus status;
 
