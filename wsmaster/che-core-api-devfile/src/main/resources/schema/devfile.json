--- conflicted
+++ resolved
@@ -108,51 +108,7 @@
           "name",
           "type"
         ],
-<<<<<<< HEAD
-=======
         "additionalProperties": false,
-        "oneOf" : [
-          {
-            "properties": {
-              "type": {
-                "enum": [
-                  "cheEditor",
-                  "chePlugin"
-                ]
-              }
-            },
-            "required": [
-              "id"
-            ]
-          },
-          {
-            "properties": {
-              "type": {
-                "enum": [
-                  "kubernetes",
-                  "openshift"
-                ]
-              }
-            },
-            "required": [
-              "local"
-            ]
-          },
-          {
-            "properties": {
-              "type": {
-                "enum": [
-                  "dockerimage"
-                ]
-              }
-            },
-            "required": [
-              "image",
-              "memoryLimit"
-            ]
-          }
-        ],
->>>>>>> 8c4b3924
         "properties": {
           "name": {
             "description": "Describes the name of the tool. Should be unique per tool set.",
@@ -173,8 +129,6 @@
             ]
           },
           "id": {
-<<<<<<< HEAD
-=======
             "type": "string",
             "description": "Describes the tool FQN",
             "examples": [
@@ -183,67 +137,11 @@
           },
           "local": {
             "description": "Describes location of Kubernetes list yaml file. Applicable only for 'kubernetes' and 'openshift' type tools",
->>>>>>> 8c4b3924
             "type": "string",
             "examples": [
               "petclinic-app.yaml"
             ]
-          }
-        },
-        "allOf" : [
-          {
-            "if": {
-              "properties": {
-                "type": {
-                  "enum": [
-                    "openshift",
-                    "kubernetes"
-                  ]
-                }
-              }
-            },
-            "then": {
-              "required": [
-                "local"
-              ],
-              "properties": {
-                "name": {},
-                "type": {},
-                "local": {
-                  "description": "Describes location of Kubernetes list yaml file. Applicable only for 'kubernetes' and 'openshift' type tools",
-                  "type": "string",
-                  "examples": [
-                    "petclinic-app.yaml"
-                  ]
-                },
-                "selector": {
-                  "$ref": "#/definitions/selector",
-                  "description": "Describes the objects selector for the recipe type tools. Allows to pick-up only selected items from k8s/openshift list",
-                  "examples": [
-                    "{\n   \"app.kubernetes.io/name\" : \"mysql\", \n   \"app.kubernetes.io/component\" : \"database\", \n   \"app.kubernetes.io/part-of\" : \"petclinic\" \n}"
-                  ]
-                }
-              },
-              "additionalProperties": false
-            }
-          },
-<<<<<<< HEAD
-          {
-            "if": {
-              "properties": {
-                "type": {
-                  "enum": [
-                    "cheEditor",
-                    "chePlugin"
-                  ]
-                }
-              }
-            },
-            "then": {
-              "required": [
-                "id"
-              ]
-=======
+          },
           "selector": {
             "$ref": "#/definitions/selector",
             "description": "Describes the objects selector for the recipe type tools. Allows to pick-up only selected items from k8s/openshift list",
@@ -371,7 +269,59 @@
                   "javaType": "java.util.Map<String, String>"
                 }
               }
->>>>>>> 8c4b3924
+            }
+          }
+        },
+        "allOf" : [
+          {
+            "if": {
+              "properties": {
+                "type": {
+                  "enum": [
+                    "openshift",
+                    "kubernetes"
+                  ]
+                }
+              }
+            },
+            "then": {
+              "required": [
+                "local"
+              ]
+            }
+          },
+          {
+            "if": {
+              "properties": {
+                "type": {
+                  "enum": [
+                    "cheEditor",
+                    "chePlugin"
+                  ]
+                }
+              }
+            },
+            "then": {
+              "required": [
+                "id"
+              ]
+            }
+          },
+          {
+            "if": {
+              "properties": {
+                "type": {
+                  "enum": [
+                    "dockerimage"
+                  ]
+                }
+              }
+            },
+            "then": {
+              "required": [
+                "image",
+                "memoryLimit"
+              ]
             }
           }
         ]
