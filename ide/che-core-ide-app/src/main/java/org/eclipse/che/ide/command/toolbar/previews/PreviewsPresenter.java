--- conflicted
+++ resolved
@@ -17,11 +17,7 @@
 import com.google.inject.Singleton;
 import com.google.web.bindery.event.shared.EventBus;
 
-<<<<<<< HEAD
-=======
-import org.eclipse.che.api.core.model.machine.Machine;
-import org.eclipse.che.api.core.model.workspace.WorkspaceRuntime;
->>>>>>> 19360a04
+import org.eclipse.che.api.core.model.workspace.runtime.Machine;
 import org.eclipse.che.api.machine.shared.dto.execagent.GetProcessesResponseDto;
 import org.eclipse.che.api.promises.client.Promise;
 import org.eclipse.che.api.promises.client.PromiseProvider;
@@ -91,29 +87,19 @@
 
         final ActiveRuntime runtime = appContext.getActiveRuntime();
 
-<<<<<<< HEAD
-        if (runtime != null) {
-            runtime.getMachines().forEach(machine -> {
-                Promise<List<GetProcessesResponseDto>> machineProcesses = execAgentClient.getProcesses(machine.getName(), false);
-                machineProcesses.then(processes -> {
-                    processes.forEach(process -> getPreviewUrl(process).then(view::addUrl).catchError(ignore -> {
-                    }));
-                });
-            });
-=======
         if (runtime == null) {
             return;
->>>>>>> 19360a04
         }
 
-        runtime.getMachines()
-               .stream()
-               .map(Machine::getId)
-               .map(id -> execAgentClient.getProcesses(id, false))
-               .forEach(promise -> promise.onSuccess(processes -> processes.stream()
-                                                                           .map(GetProcessesResponseDto::getName)
-                                                                           .map(this::getPreviewUrlByName)
-                                                                           .forEach(it -> it.then(view::addUrl))));
+        // FIXME: spi
+//        runtime.getMachines()
+//               .stream()
+//               .map(Machine::getId)
+//               .map(id -> execAgentClient.getProcesses(id, false))
+//               .forEach(promise -> promise.onSuccess(processes -> processes.stream()
+//                                                                           .map(GetProcessesResponseDto::getName)
+//                                                                           .map(this::getPreviewUrlByName)
+//                                                                           .forEach(it -> it.then(view::addUrl))));
     }
 
     /**
