[
  {
    "id": "java-centos-mysql",
    "creator": "ide",
    "name": "Java-MySQL CentOS",
    "description": "Multi-machine environment with Java CentOS Stack and MySQL database",
    "scope": "advanced",
    "tags": [
      "Java 1.8, Tomcat 8, MySQL 5.7"
    ],
    "components": [
      {
        "name": "JDK",
        "version": "1.8.0_45"
      },
      {
        "name": "Maven",
        "version": "3.2.2"
      },
      {
        "name": "Tomcat",
        "version": "8.0.24"
      }
    ],
    "source": {
      "type": "image",
      "origin": "eclipse/centos_jdk8"
    },
    "workspaceConfig": {
      "environments": {
        "default": {
          "machines": {
            "dev-machine": {
              "installers": [
                "org.eclipse.che.exec", "org.eclipse.che.terminal", "org.eclipse.che.ws-agent", "org.eclipse.che.ssh"
              ],
              "servers": {},
              "attributes" : {}
            },
            "db": {
              "installers": [
                "org.eclipse.che.terminal"
              ],
              "servers": {},
              "attributes" : {}
            }
          },
          "recipe": {
            "content": "services:\n db:\n  image: centos/mysql-57-centos7\n  environment:\n   MYSQL_ROOT_PASSWORD: password\n   MYSQL_DATABASE: petclinic\n   MYSQL_USER: petclinic\n   MYSQL_PASSWORD: password\n  mem_limit: 1073741824\n dev-machine:\n  image: eclipse/centos_jdk8\n  mem_limit: 2147483648\n  depends_on:\n    - db",
            "contentType": "application/x-yaml",
            "type": "compose"
          }
        }
      },
      "name": "default",
      "defaultEnv": "default",
      "description": null,
      "commands": [
        {
          "commandLine": "mvn clean install -f ${current.project.path}",
          "name": "build",
          "type": "mvn"
        },
        {
          "commandLine": "mysql -u $MYSQL_USER -p$MYSQL_PASSWORD -e 'show databases;'",
          "name": "show databases",
          "type": "custom"
        }
      ]
    },
    "stackIcon": {
      "name": "type-java-mysql.svg",
      "mediaType": "image/svg+xml"
    }
  },
  {
    "id": "java-mysql",
    "creator": "ide",
    "name": "Java-MySQL",
    "description": "Multi-machine environment with Default Java Stack and MySQL database",
    "scope": "general",
    "tags": [
      "Java 1.8, Tomcat 8, MySQL 5.7"
    ],
    "components": [
      {
        "name": "JDK",
        "version": "1.8.0_45"
      },
      {
        "name": "Maven",
        "version": "3.2.2"
      },
      {
        "name": "Tomcat",
        "version": "8.0.24"
      }
    ],
    "source": {
      "type": "image",
      "origin": "eclipse/ubuntu_jdk8"
    },
    "workspaceConfig": {
      "environments": {
        "default": {
          "machines": {
            "dev-machine": {
              "installers": [
                "org.eclipse.che.exec", "org.eclipse.che.terminal", "org.eclipse.che.ws-agent", "org.eclipse.che.ssh"
              ],
              "servers": {},
              "attributes" : {}
            },
            "db": {
              "installers": [
                "org.eclipse.che.exec", "org.eclipse.che.terminal"
              ],
              "servers": {},
              "attributes" : {}
            }
          },
          "recipe": {
            "content": "services:\n db:\n  image: eclipse/mysql\n  environment:\n   MYSQL_ROOT_PASSWORD: password\n   MYSQL_DATABASE: petclinic\n   MYSQL_USER: petclinic\n   MYSQL_PASSWORD: password\n  mem_limit: 1073741824\n dev-machine:\n  image: eclipse/ubuntu_jdk8\n  mem_limit: 2147483648\n  depends_on:\n    - db",
            "contentType": "application/x-yaml",
            "type": "compose"
          }
        }
      },
      "name": "default",
      "defaultEnv": "default",
      "description": null,
      "commands": [
        {
          "commandLine": "mysql -u $MYSQL_USER -p$MYSQL_PASSWORD -e 'show databases;'",
          "name": "show databases",
          "type": "custom"
        }
      ]
    },
    "stackIcon": {
      "name": "type-java-mysql.svg",
      "mediaType": "image/svg+xml"
    }
  },
  {
    "id": "java-default",
    "creator": "ide",
    "name": "Java",
    "description": "Default Java Stack with JDK 8, Maven and Tomcat.",
    "scope": "general",
    "tags": [
      "Java",
      "JDK",
      "Maven",
      "Tomcat",
      "Subversion",
      "Ubuntu",
      "Git"
    ],
    "components": [
      {
        "name": "JDK",
        "version": "1.8.0_45"
      },
      {
        "name": "Maven",
        "version": "3.2.2"
      },
      {
        "name": "Tomcat",
        "version": "8.0.24"
      }
    ],
    "source": {
      "type": "image",
      "origin": "eclipse/ubuntu_jdk8"
    },
    "workspaceConfig": {
      "environments": {
        "default": {
          "machines": {
            "dev-machine": {
              "installers": [
                "org.eclipse.che.exec", "org.eclipse.che.terminal", "org.eclipse.che.ws-agent", "org.eclipse.che.ssh"
              ],
              "servers": {},
              "attributes" : {
                "memoryLimitBytes": "2147483648"
              }
            }
          },
          "recipe": {
            "location": "eclipse/ubuntu_jdk8",
            "type": "dockerimage"
          }
        }
      },
      "name": "default",
      "defaultEnv": "default",
      "description": null,
      "commands": [
        {
          "commandLine": "mvn clean install -f ${current.project.path}",
          "name": "build",
          "type": "mvn",
          "attributes": {
            "previewUrl": "",
            "goal": "Build"
          }
        }
      ]
    },
    "stackIcon": {
      "name": "type-java.svg",
      "mediaType": "image/svg+xml"
    }
  },
  {
    "id": "blank-default",
    "creator": "ide",
    "name": "Blank",
    "description": "Default Blank Stack.",
    "scope": "general",
    "tags": [
      "Blank",
      "Ubuntu",
      "Git",
      "Subversion"
    ],
    "components": [],
    "source": {
      "type": "image",
      "origin": "eclipse/ubuntu_jdk8"
    },
    "workspaceConfig": {
      "environments": {
        "default": {
          "machines": {
            "dev-machine": {
              "installers": [
                "org.eclipse.che.exec", "org.eclipse.che.terminal", "org.eclipse.che.ws-agent", "org.eclipse.che.ssh"
              ],
              "servers": {},
              "attributes" : {
                "memoryLimitBytes": "2147483648"
              }
            }
          },
          "recipe": {
            "location": "eclipse/ubuntu_jdk8",
            "type": "dockerimage"
          }
        }
      },
      "name": "default",
      "defaultEnv": "default",
      "description": null
    },
    "stackIcon": {
      "name": "type-blank.svg",
      "mediaType": "image/svg+xml"
    }
  },
  {
    "id": "android-default",
    "creator": "ide",
    "name": "Android",
    "description": "Default Android Stack with Java 1.8, Maven 3.2.3, Android (21 api level).",
    "scope": "general",
    "tags": [
      "Android",
      "Ubuntu",
      "Git"
    ],
    "components": [
      {
        "name": "Android",
        "version": "21"
      },
      {
        "name": "Java",
        "version": "1.8"
      },
      {
        "name": "Maven",
        "version": "3.2.3"
      }
    ],
    "source": {
      "type": "image",
      "origin": "eclipse/ubuntu_android"
    },
    "workspaceConfig": {
      "environments": {
        "default": {
          "machines": {
            "dev-machine": {
              "installers": [
                "org.eclipse.che.exec", "org.eclipse.che.terminal", "org.eclipse.che.ws-agent", "org.eclipse.che.ssh"
              ],
              "servers": {},
              "attributes" : {
                "memoryLimitBytes": "2147483648"
              }
            }
          },
          "recipe": {
            "location": "eclipse/ubuntu_android",
            "type": "dockerimage"
          }
        }
      },
      "name": "default",
      "defaultEnv": "default",
      "description": null,
      "commands": [
        {
          "commandLine": "mvn clean install -f ${current.project.path}",
          "name": "build",
          "type": "mvn",
          "attributes": {
            "previewUrl": "",
            "goal": "Build"
          }
        }
      ]
    },
    "stackIcon": {
      "name": "type-android.svg",
      "mediaType": "image/svg+xml"
    }
  },
  {
    "id": "cpp-default",
    "creator": "ide",
    "name": "C++",
    "description": "Default C++ Stack with C++, gcc 4.8.4, GNU Make 3.81.",
    "scope": "general",
    "tags": [
      "C++",
      "gcc",
      "make",
      "Ubuntu",
      "Git"
    ],
    "components": [
      {
        "name": "CPP",
        "version": "4.8.4"
      },
      {
        "name": "gcc",
        "version": "4.8.4"
      },
      {
        "name": "Make",
        "version": "3.81"
      }
    ],
    "source": {
      "type": "image",
      "origin": "eclipse/cpp_gcc"
    },
    "workspaceConfig": {
      "environments": {
        "default": {
          "machines": {
            "dev-machine": {
              "installers": [
                "org.eclipse.che.exec", "org.eclipse.che.terminal", "org.eclipse.che.ws-agent", "org.eclipse.che.ssh"
              ],
              "servers": {},
              "attributes" : {
                "memoryLimitBytes": "2147483648"
              }
            }
          },
          "recipe": {
            "location": "eclipse/cpp_gcc",
            "type": "dockerimage"
          }
        }
      },
      "name": "default",
      "defaultEnv": "default",
      "description": null,
      "commands": [
        {
          "name": "run",
          "type": "custom",
          "commandLine": "cd ${current.project.path} && make && ./a.out",
          "attributes": {
            "previewUrl": "",
            "goal": "Run"
          }
        }
      ]
    },
    "stackIcon": {
      "name": "type-cpp.svg",
      "mediaType": "image/svg+xml"
    }
  },
  {
    "id": "dotnet-default",
    "creator": "ide",
    "name": ".NET",
    "description": "Default .NET Stack with .NET Core SDK",
    "scope": "general",
    "tags": [
      "Ubuntu",
      "dotnet",
      "Git"
    ],
    "components": [
      {
        "name": "Ubuntu",
        "version": "14.04"
      },
      {
        "name": ".NET Core SDK",
        "version": "1.0.0-preview1-002702"
      }
    ],
    "source": {
      "type": "image",
      "origin": "eclipse/dotnet_core"
    },
    "workspaceConfig": {
      "environments": {
        "default": {
          "machines": {
            "dev-machine": {
              "installers": [
                "org.eclipse.che.exec", "org.eclipse.che.terminal", "org.eclipse.che.ws-agent", "org.eclipse.che.ssh", "org.eclipse.che.ls.csharp"
              ],
              "servers": {},
              "attributes" : {
                "memoryLimitBytes": "2147483648"
              }
            }
          },
          "recipe": {
            "location": "eclipse/dotnet_core",
            "type": "dockerimage"
          }
        }
      },
      "name": "default",
      "defaultEnv": "default",
      "description": null,
      "commands": [
        {
          "name": "update dependencies",
          "type": "custom",
          "commandLine": "cd ${current.project.path} && dotnet restore",
          "attributes": {
            "previewUrl": "",
            "goal": "Build"
          }
        },
        {
          "name": "run",
          "type": "custom",
          "commandLine": "cd ${current.project.path} && dotnet run",
          "attributes": {
            "previewUrl": "http://${server.port.5000}",
            "goal": "Run"
          }
        }
      ]
    },
    "stackIcon": {
      "name": "type-dotnet.svg",
      "mediaType": "image/svg+xml"
    }
  },
  {
    "id": "go-default",
    "creator": "ide",
    "name": "Go",
    "description": "Default Go Stack with Go 1.6.2",
    "scope": "general",
    "tags": [
      "Ubuntu",
      "Go"
    ],
    "components": [
      {
        "name": "Ubuntu",
        "version": "14.04"
      },
      {
        "name": "Go",
        "version": "1.6.2"
      }
    ],
    "source": {
      "type": "image",
      "origin": "eclipse/ubuntu_go"
    },
    "workspaceConfig": {
      "environments": {
        "default": {
          "machines": {
            "dev-machine": {
              "installers": [
                "org.eclipse.che.exec", "org.eclipse.che.terminal", "org.eclipse.che.ws-agent", "org.eclipse.che.ssh"
              ],
              "servers": {},
              "attributes" : {
                "memoryLimitBytes": "2147483648"
              }
            }
          },
          "recipe": {
            "location": "eclipse/ubuntu_go",
            "type": "dockerimage"
          }
        }
      },
      "name": "default",
      "defaultEnv": "default",
      "description": null,
      "commands": [
        {
          "name": "run",
          "type": "custom",
          "commandLine": "cd ${current.project.path} && go get -d && go run main.go",
          "attributes": {
            "previewUrl": "http://${server.port.8080}",
            "goal": "Run"
          }
        }
      ]
    },
    "stackIcon": {
      "name": "type-go.svg",
      "mediaType": "image/svg+xml"
    }
  },
  {
    "id": "hadoop-default",
    "creator": "ide",
    "name": "Hadoop",
    "description": "Default Hadoop Stack with JDK 8, Maven and Tomcat.",
    "scope": "advanced",
    "tags": [
      "Hadoop"
    ],
    "components": [
      {
        "name": "JDK",
        "version": "1.8.0_45"
      },
      {
        "name": "Maven",
        "version": "3.2.2"
      },
      {
        "name": "Tomcat",
        "version": "8.0.24"
      },
      {
        "name": "Hadoop"
      }
    ],
    "source": {
      "type": "image",
      "origin": "eclipse/hadoop-dev"
    },
    "workspaceConfig": {
      "environments": {
        "default": {
          "machines": {
            "dev-machine": {
              "installers": [
                "org.eclipse.che.exec", "org.eclipse.che.terminal", "org.eclipse.che.ws-agent", "org.eclipse.che.ssh"
              ],
              "servers": {},
              "attributes" : {
                "memoryLimitBytes": "2147483648"
              }
            }
          },
          "recipe": {
            "location": "eclipse/hadoop-dev",
            "type": "dockerimage"
          }
        }
      },
      "name": "default",
      "defaultEnv": "default",
      "description": null
    },
    "stackIcon": {
      "name": "type-hadoop.svg",
      "mediaType": "image/svg+xml"
    }
  },
  {
    "id": "node-default",
    "creator": "ide",
    "name": "Node",
    "description": "Default Node Stack with Node 7.",
    "scope": "general",
    "tags": [
      "Ubuntu",
      "Git",
      "Node.JS",
      "NPM",
      "Gulp",
      "Bower",
      "Grunt",
      "Yeoman",
      "Angular",
      "Karma"
    ],
    "components": [
      {
        "name": "Node.JS",
        "version": "7.7.3"
      },
      {
        "name": "NPM",
        "version": "4.4.1"
      },
      {
        "name": "Gulp",
        "version": "3.9.1"
      },
      {
        "name": "Bower",
        "version": "1.8.0"
      },
      {
        "name": "Grunt",
        "version": "1.2.0"
      },
      {
        "name": "Yeoman",
        "version": "1.8.5"
      }
    ],
    "source": {
      "type": "image",
      "origin": "eclipse/node"
    },
    "workspaceConfig": {
      "environments": {
        "default": {
          "machines": {
            "dev-machine": {
              "installers": [
                "org.eclipse.che.exec", "org.eclipse.che.terminal", "org.eclipse.che.ws-agent", "org.eclipse.che.ssh"
              ],
              "servers": {},
              "attributes" : {
                "memoryLimitBytes": "2147483648"
              }
            }
          },
          "recipe": {
            "location": "eclipse/node",
            "type": "dockerimage"
          }
        }
      },
      "name": "default",
      "defaultEnv": "default",
      "description": null
    },
    "stackIcon": {
      "name": "type-node.svg",
      "mediaType": "image/svg+xml"
    }
  },
  {
    "id": "php-default",
    "creator": "ide",
    "name": "PHP",
    "description": "Default PHP Stack with PHP 7.0, most popular extensions.",
    "scope": "general",
    "tags": [
      "Ubuntu",
      "Git",
      "PHP",
      "mysql",
      "sqlite",
      "Apache",
      "dockerimager"
    ],
    "components": [
      {
        "name": "PHP",
        "version": "7.0"
      },
      {
        "name": "Apache",
        "version": "2"
      },
      {
        "name": "MySQL",
        "version": "---"
      },
      {
        "name": "Sqlite",
        "version": "---"
      },
      {
        "name": "dockerimager",
        "version": "---"
      }
    ],
    "source": {
      "type": "image",
      "origin": "eclipse/php"
    },
    "workspaceConfig": {
      "environments": {
        "default": {
          "machines": {
            "dev-machine": {
              "installers": [
                "org.eclipse.che.exec", "org.eclipse.che.terminal", "org.eclipse.che.ws-agent", "org.eclipse.che.ssh", "org.eclipse.che.ls.php", "org.eclipse.che.ls.json"
              ],
              "servers": {},
              "attributes" : {
                "memoryLimitBytes": "2147483648"
              }
            }
          },
          "recipe": {
            "location": "eclipse/php",
            "type": "dockerimage"
          }
        }
      },
      "name": "default",
      "defaultEnv": "default",
      "description": null,
      "commands": [
        {
          "name": "run php script",
          "type": "custom",
          "commandLine": "[ -z ${editor.current.file.path} ] && echo \"Open a PHP file in the editor before executing this command.\" || php ${editor.current.file.path}",
          "attributes": {
            "previewUrl": "",
            "goal": "Run"
          }
        },
        {
          "name": "debug php script",
          "type": "custom",
          "commandLine": "[ -z ${editor.current.file.path} ] && echo \"Open a PHP file in the editor before executing this command.\" || QUERY_STRING=\"start_debug=1&debug_host=localhost&debug_port=10137\" php ${editor.current.file.path}",
          "attributes": {
            "previewUrl": "",
            "goal": "Debug"
          }
        },
        {
          "name": "start apache",
          "type": "custom",
          "commandLine": "sudo service apache2 start && sudo tail -f /var/log/apache2/access.log -f /var/log/apache2/error.log",
          "attributes": {
            "previewUrl": "http://${server.port.80}/${current.project.relpath}",
            "goal": "Run"
          }
        },
        {
          "name": "stop apache",
          "type": "custom",
          "commandLine": "sudo service apache2 stop",
          "attributes": {
            "previewUrl": "",
            "goal": "Run"
          }
        },
        {
          "name": "restart apache",
          "type": "custom",
          "commandLine": "sudo service apache2 restart",
          "attributes": {
            "previewUrl": "http://${server.port.80}/${current.project.relpath}",
            "goal": "Run"
          }
        }
      ]
    },
    "stackIcon": {
      "name": "type-php.svg",
      "mediaType": "image/svg+xml"
    }
  },
  {
    "id": "php5.6-default",
    "creator": "ide",
    "name": "PHP-5.6",
    "description": "Default PHP Stack with PHP 5.6, most popular extensions.",
    "scope": "advanced",
    "tags": [
      "Ubuntu",
      "Git",
      "PHP",
      "mysql",
      "sqlite",
      "Apache",
      "dockerimager"
    ],
    "components": [
      {
        "name": "PHP",
        "version": "5.6"
      },
      {
        "name": "Apache",
        "version": "2"
      },
      {
        "name": "MySQL",
        "version": "---"
      },
      {
        "name": "Sqlite",
        "version": "---"
      },
      {
        "name": "dockerimager",
        "version": "---"
      }
    ],
    "source": {
      "type": "image",
      "origin": "eclipse/php:5.6"
    },
    "workspaceConfig": {
      "environments": {
        "default": {
          "machines": {
            "dev-machine": {
              "installers": [
                "org.eclipse.che.exec", "org.eclipse.che.terminal", "org.eclipse.che.ws-agent", "org.eclipse.che.ssh", "org.eclipse.che.ls.php"
              ],
              "servers": {},
              "attributes" : {
                "memoryLimitBytes": "2147483648"
              }
            }
          },
          "recipe": {
            "location": "eclipse/php:5.6",
            "type": "dockerimage"
          }
        }
      },
      "name": "default",
      "defaultEnv": "default",
      "description": null,
      "commands": [
        {
          "name": "run php script",
          "type": "custom",
          "commandLine": "[ -z ${editor.current.file.path} ] && echo \"Open a PHP file in the editor before executing this command.\" || php ${editor.current.file.path}",
          "attributes": {
            "previewUrl": "",
            "goal": "Run"
          }
        },
        {
          "name": "debug php script",
          "type": "custom",
          "commandLine": "[ -z ${editor.current.file.path} ] && echo \"Open a PHP file in the editor before executing this command.\" || QUERY_STRING=\"start_debug=1&debug_host=localhost&debug_port=10137\" php ${editor.current.file.path}",
          "attributes": {
            "previewUrl": "",
            "goal": "Debug"
          }
        },
        {
          "name": "start apache",
          "type": "custom",
          "commandLine": "sudo service apache2 start && sudo tail -f /var/log/apache2/access.log -f /var/log/apache2/error.log",
          "attributes": {
            "previewUrl": "http://${server.port.80}/${current.project.relpath}",
            "goal": "Run"
          }
        },
        {
          "name": "stop apache",
          "type": "custom",
          "commandLine": "sudo service apache2 stop",
          "attributes": {
            "previewUrl": "",
            "goal": "Run"
          }
        },
        {
          "name": "restart apache",
          "type": "custom",
          "commandLine": "sudo service apache2 restart",
          "attributes": {
            "previewUrl": "http://${server.port.80}/${current.project.relpath}",
            "goal": "Run"
          }
        }
      ]
    },
    "stackIcon": {
      "name": "type-php.svg",
      "mediaType": "image/svg+xml"
    }
  },
  {
    "id": "python-default",
    "creator": "ide",
    "name": "Python",
    "description": "Default Python Stack with Python 3.5.1, pip 8.1.1.",
    "scope": "general",
    "tags": [
      "Python 3.5",
      "pip",
      "Ubuntu",
      "Git"
    ],
    "components": [
      {
        "name": "Python",
        "version": "3.5.1"
      },
      {
        "name": "pip",
        "version": "8.1.1"
      }
    ],
    "source": {
      "type": "image",
      "origin": "eclipse/ubuntu_python:latest"
    },
    "workspaceConfig": {
      "environments": {
        "default": {
          "machines": {
            "dev-machine": {
              "installers": [
                "org.eclipse.che.exec", "org.eclipse.che.terminal", "org.eclipse.che.ws-agent", "org.eclipse.che.ssh", "org.eclipse.che.ls.python"
              ],
              "servers": {},
              "attributes" : {
                "memoryLimitBytes": "2147483648"
              }
            }
          },
          "recipe": {
            "location": "eclipse/ubuntu_python:latest",
            "type": "dockerimage"
          }
        }
      },
      "name": "default",
      "defaultEnv": "default",
      "description": null,
      "commands": [
        {
          "name": "run",
          "type": "custom",
          "commandLine": "cd ${current.project.path} && python main.py",
          "attributes": {
            "previewUrl": "",
            "goal": "Run"
          }
        }
      ]
    },
    "stackIcon": {
      "name": "type-python.svg",
      "mediaType": "image/svg+xml"
    }
  },
  {
    "id": "rails-default",
    "creator": "ide",
    "name": "Rails",
    "description": "Default Rails Stack with Ruby 2.3.0, Rails 4.2.6, Bundler 1.11.2.",
    "scope": "general",
    "tags": [
      "Ruby",
      "Rails",
      "Bundler",
      "Ubuntu",
      "Git"
    ],
    "components": [
      {
        "name": "Ruby",
        "version": "2.3.0"
      },
      {
        "name": "Rails",
        "version": "4.2.6"
      },
      {
        "name": "Bundler",
        "version": "1.11.2"
      }
    ],
    "source": {
      "type": "image",
      "origin": "eclipse/ubuntu_rails"
    },
    "workspaceConfig": {
      "environments": {
        "default": {
          "machines": {
            "dev-machine": {
              "installers": [
                "org.eclipse.che.exec", "org.eclipse.che.terminal", "org.eclipse.che.ws-agent", "org.eclipse.che.ssh"
              ],
              "servers": {},
              "attributes" : {
                "memoryLimitBytes": "2147483648"
              }
            }
          },
          "recipe": {
            "location": "eclipse/ubuntu_rails",
            "type": "dockerimage"
          }
        }
      },
      "name": "default",
      "defaultEnv": "default",
      "description": null,
      "commands": [
        {
          "name": "install dependencies",
          "type": "custom",
          "commandLine": "cd ${current.project.path} && bundle install",
          "attributes": {
            "previewUrl": "",
            "goal": "Build"
          }
        },
        {
          "name": "run",
          "type": "custom",
          "commandLine": "cd ${current.project.path} && rails server -b 0.0.0.0",
          "attributes": {
            "previewUrl": "http://${server.port.3000}",
            "goal": "Run"
          }
        }
      ]
    },
    "stackIcon": {
      "name": "type-ruby.svg",
      "mediaType": "image/svg+xml"
    }
  },
  {
    "id": "debian",
    "creator": "ide",
    "name": "Debian",
    "description": "Simple stack with Debian (Jessie).",
    "scope": "advanced",
    "tags": [
      "Debian"
    ],
    "components": [
      {
        "name": "Debian",
        "version": "Jessie"
      }
    ],
    "source": {
      "type": "image",
      "origin": "eclipse/debian_jre"
    },
    "workspaceConfig": {
      "environments": {
        "default": {
          "machines": {
            "dev-machine": {
              "installers": [
                "org.eclipse.che.exec", "org.eclipse.che.terminal", "org.eclipse.che.ws-agent", "org.eclipse.che.ssh"
              ],
              "servers": {},
              "attributes" : {
                "memoryLimitBytes": "2147483648"
              }
            }
          },
          "recipe": {
            "location": "eclipse/debian_jre",
            "type": "dockerimage"
          }
        }
      },
      "name": "default",
      "defaultEnv": "default",
      "description": null
    }
  },
  {
    "id": "debianlsp",
    "creator": "ide",
    "name": "Debian LSP",
    "description": "Simple stack with Debian (Jessie) to test LSP",
    "scope": "advanced",
    "tags": [
      "Debian",
      "LSP"
    ],
    "components": [
      {
        "name": "Debian",
        "version": "Jessie"
      }
    ],
    "source": {
      "type": "image",
      "origin": "eclipse/debian_jre"
    },
    "workspaceConfig": {
      "environments": {
        "default": {
          "machines": {
            "dev-machine": {
              "installers": [
                "org.eclipse.che.exec",
                "org.eclipse.che.terminal",
                "org.eclipse.che.ws-agent",
                "org.eclipse.che.ssh",
                "org.eclipse.che.ls.csharp",
                "org.eclipse.che.ls.json",
                "org.eclipse.che.ls.php"
              ],
              "servers": {},
              "attributes" : {
                "memoryLimitBytes": "2147483648"
              }
            }
          },
          "recipe": {
            "location": "eclipse/debian_jre",
            "type": "dockerimage"
          }
        }
      },
      "name": "default",
      "defaultEnv": "default",
      "description": null
    }
  },
  {
    "id": "java-centos",
    "creator": "ide",
    "name": "Java CentOS",
    "description": "Java JDK Stack on CentOS.",
    "scope": "advanced",
    "tags": [
      "Java",
      "JDK",
      "Maven",
      "Tomcat",
      "CentOS",
      "Git"
    ],
    "components": [
      {
        "name": "CentOS",
        "version": "---"
      },
      {
        "name": "JDK",
        "version": "1.8.0_45"
      },
      {
        "name": "Maven",
        "version": "3.2.2"
      },
      {
        "name": "Tomcat",
        "version": "8.0.24"
      }
    ],
    "source": {
      "type": "image",
      "origin": "eclipse/centos_jdk8"
    },
    "workspaceConfig": {
      "environments": {
        "default": {
          "machines": {
            "dev-machine": {
              "installers": [
                "org.eclipse.che.exec", "org.eclipse.che.terminal", "org.eclipse.che.ws-agent", "org.eclipse.che.ssh"
              ],
              "servers": {},
              "attributes" : {
                "memoryLimitBytes": "2147483648"
              }
            }
          },
          "recipe": {
            "location": "eclipse/centos_jdk8",
            "type": "dockerimage"
          }
        }
      },
      "name": "default",
      "defaultEnv": "default",
      "description": null,
      "commands": [
        {
          "commandLine": "mvn clean install -f ${current.project.path}",
          "name": "build",
          "type": "mvn",
          "attributes": {
            "previewUrl": "",
            "goal": "Build"
          }
        }
      ]
    },
    "stackIcon": {
      "name": "type-java.svg",
      "mediaType": "image/svg+xml"
    }
  },
  {
    "id": "java-debian",
    "creator": "ide",
    "name": "Java Debian",
    "description": "Java JDK Stack on Debian.",
    "scope": "advanced",
    "tags": [
      "Java",
      "JDK",
      "Maven",
      "Tomcat",
      "Debian",
      "Git"
    ],
    "components": [
      {
        "name": "Debian",
        "version": "jessie"
      },
      {
        "name": "JDK",
        "version": "1.8.0_45"
      },
      {
        "name": "Maven",
        "version": "3.2.2"
      },
      {
        "name": "Tomcat",
        "version": "8.0.24"
      }
    ],
    "source": {
      "type": "image",
      "origin": "eclipse/debian_jdk8"
    },
    "workspaceConfig": {
      "environments": {
        "default": {
          "machines": {
            "dev-machine": {
              "installers": [
                "org.eclipse.che.exec", "org.eclipse.che.terminal", "org.eclipse.che.ws-agent", "org.eclipse.che.ssh"
              ],
              "servers": {},
              "attributes" : {
                "memoryLimitBytes": "2147483648"
              }
            }
          },
          "recipe": {
            "location": "eclipse/debian_jdk8",
            "type": "dockerimage"
          }
        }
      },
      "name": "default",
      "defaultEnv": "default",
      "description": null,
      "commands": [
        {
          "commandLine": "mvn clean install -f ${current.project.path}",
          "name": "build",
          "type": "mvn",
          "attributes": {
            "previewUrl": "",
            "goal": "Build"
          }
        }
      ]
    },
    "stackIcon": {
      "name": "type-java.svg",
      "mediaType": "image/svg+xml"
    }
  },
  {
    "id": "php-gae",
    "creator": "ide",
    "name": "PHP GAE",
    "description": "Default PHP Stack with PHP 5.5 and PHP GAE SDK 1.9.37.",
    "scope": "advanced",
    "tags": [
      "PHP-GAE"
    ],
    "components": [
      {
        "name": "PHP",
        "version": "5.5.9"
      },
      {
        "name": "Apache",
        "version": "2"
      },
      {
        "name": "GAE SDK",
        "version": "1.9.37"
      },
      {
        "name": "MySQL",
        "version": "---"
      },
      {
        "name": "Sqlite",
        "version": "---"
      },
      {
        "name": "dockerimager",
        "version": "---"
      }
    ],
    "source": {
      "type": "image",
      "origin": "eclipse/php:gae"
    },
    "workspaceConfig": {
      "environments": {
        "default": {
          "machines": {
            "dev-machine": {
              "installers": [
                "org.eclipse.che.exec", "org.eclipse.che.terminal", "org.eclipse.che.ws-agent", "org.eclipse.che.ssh", "org.eclipse.che.ls.php", "org.eclipse.che.ls.json"
              ],
              "servers": {},
              "attributes" : {
                "memoryLimitBytes": "2147483648"
              }
            }
          },
          "recipe": {
            "location": "eclipse/php:gae",
            "type": "dockerimage"
          }
        }
      },
      "name": "default",
      "defaultEnv": "default",
      "description": null,
      "commands": [
        {
          "name": "run",
          "type": "custom",
          "commandLine": "cd ${GAE} && ./dev_appserver.py 2>&1 --php_executable_path=/usr/bin/php5-cgi --skip_sdk_update_check true --host=0.0.0.0 --admin_host=0.0.0.0 ${current.project.path}",
          "attributes": {
            "previewUrl": "http://${server.port.8080}",
            "goal": "Run"
          }
        }
      ]
    },
    "stackIcon": {
      "name": "type-php.svg",
      "mediaType": "image/svg+xml"
    }
  },
  {
    "id": "python-2.7",
    "creator": "ide",
    "name": "Python 2.7",
    "description": "Default Python Stack with Python 2.7.11, pip 8.1.1.",
    "scope": "advanced",
    "tags": [
      "Python 2.7",
      "pip",
      "Ubuntu",
      "Git"
    ],
    "components": [
      {
        "name": "Python",
        "version": "2.7.11"
      },
      {
        "name": "pip",
        "version": "8.1.1"
      }
    ],
    "source": {
      "type": "image",
      "origin": "eclipse/ubuntu_python:2.7"
    },
    "workspaceConfig": {
      "environments": {
        "default": {
          "machines": {
            "dev-machine": {
              "installers": [
                "org.eclipse.che.exec", "org.eclipse.che.terminal", "org.eclipse.che.ws-agent", "org.eclipse.che.ssh", "org.eclipse.che.ls.python"
              ],
              "servers": {},
              "attributes" : {
                "memoryLimitBytes": "2147483648"
              }
            }
          },
          "recipe": {
            "location": "eclipse/ubuntu_python:2.7",
            "type": "dockerimage"
          }
        }
      },
      "name": "default",
      "defaultEnv": "default",
      "description": null,
      "commands": [
        {
          "name": "run",
          "type": "custom",
          "commandLine": "cd ${current.project.path} && sudo virtualenv /env && sudo pip install -r requirements.txt && python main.py",
          "attributes": {
            "previewUrl": "http://${server.port.8080}",
            "goal": "Run"
          }
        }
      ]
    },
    "stackIcon": {
      "name": "type-python.svg",
      "mediaType": "image/svg+xml"
    }
  },
  {
    "id": "python-gae",
    "creator": "ide",
    "name": "Python GAE",
    "description": "Default Python Stack with Python 2.7, Python GAE SDK 1.9.37.",
    "scope": "advanced",
    "tags": [
      "Python-GAE"
    ],
    "components": [
      {
        "name": "Python",
        "version": "3.5.1"
      },
      {
        "name": "GAE SDK",
        "version": "1.9.37"
      }
    ],
    "source": {
      "type": "image",
      "origin": "eclipse/ubuntu_python:gae_python2.7"
    },
    "workspaceConfig": {
      "environments": {
        "default": {
          "machines": {
            "dev-machine": {
              "installers": [
                "org.eclipse.che.exec", "org.eclipse.che.terminal", "org.eclipse.che.ws-agent", "org.eclipse.che.ssh", "org.eclipse.che.ls.python"
              ],
              "servers": {},
              "attributes" : {
                "memoryLimitBytes": "2147483648"
              }
            }
          },
          "recipe": {
            "location": "eclipse/ubuntu_python:gae_python2.7",
            "type": "dockerimage"
          }
        }
      },
      "name": "default",
      "defaultEnv": "default",
      "description": null,
      "commands": [
        {
          "name": "run",
          "type": "custom",
          "commandLine": "cd ${GAE} && ./dev_appserver.py 2>&1 --skip_sdk_update_check true --host=0.0.0.0 --admin_host=0.0.0.0 ${current.project.path}",
          "attributes": {
            "previewUrl": "http://${server.port.8080}",
            "goal": "Run"
          }
        }
      ]
    },
    "stackIcon": {
      "name": "type-python.svg",
      "mediaType": "image/svg+xml"
    }
  },
  {
    "id": "selenium",
    "creator": "ide",
    "name": "Selenium",
    "description": "Stack with Selenium and Chrome on Ubuntu.",
    "scope": "advanced",
    "tags": [
      "Selenium",
      "Ubuntu",
      "Chrome",
      "noVNC",
      "xserver",
      "blackbox",
      "webdriver",
      "x11vnc"
    ],
    "components": [
      {
        "name": "noVNC",
        "version": "---"
      },
      {
        "name": "Selenium webdriver",
        "version": "---"
      },
      {
        "name": "Google Chrome",
        "version": "---"
      },
      {
        "name": "Blackbox",
        "version": "---"
      },
      {
        "name": "Supervisor",
        "version": "---"
      }
    ],
    "source": {
      "type": "image",
      "origin": "eclipse/selenium"
    },
    "workspaceConfig": {
      "environments": {
        "default": {
          "machines": {
            "dev-machine": {
              "installers": [
                "org.eclipse.che.exec", "org.eclipse.che.terminal", "org.eclipse.che.ws-agent", "org.eclipse.che.ssh"
              ],
              "servers": {},
              "attributes" : {
                "memoryLimitBytes": "2147483648"
              }
            }
          },
          "recipe": {
            "location": "eclipse/selenium",
            "type": "dockerimage"
          }
        }
      },
      "name": "default",
      "defaultEnv": "default",
      "description": null
    }
  },
  {
    "id": "tomee-default",
    "creator": "tomitribe",
    "name": "TomEE",
    "description": "Default Java Stack with JDK 8, Maven and Apache TomEE 1.7.3.",
    "scope": "advanced",
    "tags": [
      "TomEE"
    ],
    "components": [
      {
        "name": "JDK",
        "version": "1.8.0_45"
      },
      {
        "name": "Maven",
        "version": "3.2.2"
      },
      {
        "name": "TomEE",
        "version": "1.7.3"
      }
    ],
    "source": {
      "type": "image",
      "origin": "tomitribe/ubuntu_tomee_173_jdk8"
    },
    "workspaceConfig": {
      "environments": {
        "default": {
          "machines": {
            "dev-machine": {
              "installers": [
                "org.eclipse.che.exec", "org.eclipse.che.terminal", "org.eclipse.che.ws-agent", "org.eclipse.che.ssh"
              ],
              "servers": {},
              "attributes" : {
                "memoryLimitBytes": "2147483648"
              }
            }
          },
          "recipe": {
            "location": "tomitribe/ubuntu_tomee_173_jdk8",
            "type": "dockerimage"
          }
        }
      },
      "name": "default",
      "defaultEnv": "default",
      "description": null,
      "commands": [
        {
          "commandLine": "mvn clean install -f ${current.project.path}",
          "name": "build",
          "type": "mvn"
        }
      ]
    },
    "stackIcon": {
      "name": "type-java.svg",
      "mediaType": "image/svg+xml"
    }
  },
  {
    "id": "ubuntu",
    "creator": "ide",
    "name": "Ubuntu",
    "description": "Simple stack with Ubuntu (latest).",
    "scope": "advanced",
    "tags": [
      "Ubuntu"
    ],
    "components": [
      {
        "name": "Ubuntu",
        "version": "---"
      }
    ],
    "workspaceConfig": {
      "environments": {
        "default": {
          "machines": {
            "dev-machine": {
              "installers": [
                "org.eclipse.che.exec", "org.eclipse.che.terminal", "org.eclipse.che.ws-agent", "org.eclipse.che.ssh"
              ],
              "servers": {},
              "attributes" : {
                "memoryLimitBytes": "2147483648"
              }
            }
          },
          "recipe": {
            "location": "eclipse/ubuntu_jre",
            "type": "dockerimage"
          }
        }
      },
      "name": "default",
      "defaultEnv": "default",
      "description": null
    },
    "source": {
      "type": "image",
      "origin": "eclipse/ubuntu_jre"
    }
  },
  {
    "id": "bitnami-express",
    "creator": "Bitnami",
    "name": "Bitnami Express",
    "description": "Default Express stack with Node 7.10.0, Express 4.15.3, MongoDB 3.4.5.",
    "scope": "advanced",
    "tags": [
      "Express"
    ],
    "components": [
      {
        "name": "Node.JS",
        "version": "7.10.0"
      },
      {
        "name": "Express",
        "version": "4.15.3"
      },
      {
        "name": "Bower",
        "version": "1.8.0"
      },
      {
        "name": "NPM",
        "version": "---"
      },
      {
        "name": "MongoDB",
        "version": "3.4.5"
      }
    ],
    "source": {
      "type": "image",
      "origin": "bitnami/che-express:4.15.3-r2"
    },
    "workspaceConfig": {
      "environments": {
        "default": {
          "machines": {
            "dev-machine": {
              "installers": [
                "org.eclipse.che.exec", "org.eclipse.che.terminal", "org.eclipse.che.ws-agent", "org.eclipse.che.ssh"
              ],
              "servers": {},
              "attributes" : {
                "memoryLimitBytes": "2147483648"
              }
            }
          },
          "recipe": {
            "location": "bitnami/che-express:4.15.3-r2",
            "type": "dockerimage"
          }
        }
      },
      "name": "default",
      "defaultEnv": "default",
      "description": null,
      "commands": []
    },
    "stackIcon": {
      "name": "type-bitnami.svg",
      "mediaType": "image/svg+xml"
    }
  },
  {
    "id": "bitnami-swift",
    "creator": "Bitnami",
    "name": "Bitnami Swift",
    "description": "Default Swift stack with Swift 3.1.1",
    "scope": "advanced",
    "tags": [
      "Swift"
    ],
    "components": [
      {
        "name": "Swift",
        "version": "3.1.1"
      }
    ],
    "source": {
      "type": "image",
      "origin": "bitnami/che-swift:3.1.1-r0"
    },
    "workspaceConfig": {
      "environments": {
        "default": {
          "machines": {
            "dev-machine": {
              "installers": [
                "org.eclipse.che.exec", "org.eclipse.che.terminal", "org.eclipse.che.ws-agent", "org.eclipse.che.ssh"
              ],
              "servers": {},
              "attributes" : {
                "memoryLimitBytes": "2147483648"
              }
            }
          },
          "recipe": {
            "location": "bitnami/che-swift:3.1.1-r0",
            "type": "dockerimage"
          }
        }
      },
      "name": "default",
      "defaultEnv": "default",
      "description": null,
      "commands": []
    },
    "stackIcon": {
      "name": "type-bitnami.svg",
      "mediaType": "image/svg+xml"
    }
  },
  {
    "id": "bitnami-laravel",
    "creator": "Bitnami",
    "name": "Bitnami Laravel",
    "description": "Default Laravel stack with PHP 7.0.20, Laravel 5.4.23, MariaDB 10.1.24.",
    "scope": "advanced",
    "tags": [
      "Laravel"
    ],
    "components": [
      {
        "name": "PHP",
        "version": "7.0.20"
      },
      {
        "name": "Laravel",
        "version": "5.4.23"
      },
      {
        "name": "MariaDB",
        "version": "10.1.24"
      }
    ],
    "source": {
      "type": "image",
      "origin": "bitnami/che-laravel:5.4.23-r1"
    },
    "workspaceConfig": {
      "environments": {
        "default": {
          "machines": {
            "dev-machine": {
              "installers": [
                "org.eclipse.che.exec", "org.eclipse.che.terminal", "org.eclipse.che.ws-agent", "org.eclipse.che.ssh", "org.eclipse.che.ls.php", "org.eclipse.che.ls.json"
              ],
              "servers": {},
              "attributes" : {
                "memoryLimitBytes": "2147483648"
              }
            }
          },
          "recipe": {
            "location": "bitnami/che-laravel:5.4.23-r1",
            "type": "dockerimage"
          }
        }
      },
      "name": "default",
      "defaultEnv": "default",
      "description": null,
      "commands": []
    },
    "stackIcon": {
      "name": "type-bitnami.svg",
      "mediaType": "image/svg+xml"
    }
  },
  {
    "id": "bitnami-rails",
    "creator": "Bitnami",
    "name": "Bitnami Rails",
    "description": "Bitnami Rails stack with Ruby 2.4.1, Rails 5.1.2, MariaDB 10.1.24.",
    "scope": "advanced",
    "tags": [
      "BitnamiRails"
    ],
    "components": [
      {
        "name": "Ruby",
        "version": "2.4.1"
      },
      {
        "name": "Rails",
        "version": "5.1.2"
      },
      {
        "name": "MariaDB",
        "version": "10.1.24"
      }
    ],
    "source": {
      "type": "image",
      "origin": "bitnami/che-rails:5.1.2-r0"
    },
    "workspaceConfig": {
      "environments": {
        "default": {
          "machines": {
            "dev-machine": {
              "installers": [
                "org.eclipse.che.exec", "org.eclipse.che.terminal", "org.eclipse.che.ws-agent", "org.eclipse.che.ssh"
              ],
              "servers": {},
              "attributes" : {
                "memoryLimitBytes": "2147483648"
              }
            }
          },
          "recipe": {
            "location": "bitnami/che-rails:5.1.2-r0",
            "type": "dockerimage"
          }
        }
      },
      "name": "default",
      "defaultEnv": "default",
      "description": null,
      "commands": []
    },
    "stackIcon": {
      "name": "type-bitnami.svg",
      "mediaType": "image/svg+xml"
    }
  },
  {
    "id": "bitnami-codeigniter",
    "creator": "Bitnami",
    "name": "Bitnami Codeigniter",
    "description": "Default CodeIgniter stack with PHP 7.0.20, CodeIgniter 3.1.3, MariaDB 10.1.24.",
    "scope": "advanced",
    "tags": [
      "CodeIgniter"
    ],
    "components": [
      {
        "name": "PHP",
        "version": "7.0.20"
      },
      {
        "name": "Codeigniter",
        "version": "3.1.3"
      },
      {
        "name": "MariaDB",
        "version": "10.1.24"
      }
    ],
    "source": {
      "type": "image",
      "origin": "bitnami/che-codeigniter:3.1.3-r6"
    },
    "workspaceConfig": {
      "environments": {
        "default": {
          "machines": {
            "dev-machine": {
              "installers": [
                "org.eclipse.che.exec", "org.eclipse.che.terminal", "org.eclipse.che.ws-agent", "org.eclipse.che.ssh", "org.eclipse.che.ls.php", "org.eclipse.che.ls.json"
              ],
              "servers": {},
              "attributes" : {
                "memoryLimitBytes": "2147483648"
              }
            }
          },
          "recipe": {
            "location": "bitnami/che-codeigniter:3.1.3-r6",
            "type": "dockerimage"
          }
        }
      },
      "name": "default",
      "defaultEnv": "default",
      "description": null,
      "commands": []
    },
    "stackIcon": {
      "name": "type-bitnami.svg",
      "mediaType": "image/svg+xml"
    }
  },
  {
    "id": "bitnami-symfony",
    "creator": "Bitnami",
    "name": "Bitnami Symfony",
    "description": "Default Symfony stack with PHP 7.0.20, Symfony 3.3.2, MariaDB 10.1.24.",
    "scope": "advanced",
    "tags": [
      "Symfony"
    ],
    "components": [
      {
        "name": "PHP",
        "version": "7.0.20"
      },
      {
        "name": "Symfony",
        "version": "3.3.2"
      },
      {
        "name": "MariaDB",
        "version": "10.1.24"
      }
    ],
    "source": {
      "type": "image",
      "origin": "bitnami/che-symfony:3.3.2-r0"
    },
    "workspaceConfig": {
      "environments": {
        "default": {
          "machines": {
            "dev-machine": {
              "installers": [
                "org.eclipse.che.exec", "org.eclipse.che.terminal", "org.eclipse.che.ws-agent", "org.eclipse.che.ssh", "org.eclipse.che.ls.php", "org.eclipse.che.ls.json"
              ],
              "servers": {},
              "attributes" : {
                "memoryLimitBytes": "2147483648"
              }
            }
          },
          "recipe": {
            "location": "bitnami/che-symfony:3.3.2-r0",
            "type": "dockerimage"
          }
        }
      },
      "name": "default",
      "defaultEnv": "default",
      "description": null,
      "commands": []
    },
    "stackIcon": {
      "name": "type-bitnami.svg",
      "mediaType": "image/svg+xml"
    }
  },
  {
    "id": "bitnami-java-play",
    "creator": "Bitnami",
    "name": "Bitnami Play for Java",
    "description": "Default Play stack with OpenJDK 1.8.0 and Play 2.6.0.",
    "scope": "advanced",
    "tags": [
      "Play"
    ],
    "components": [
      {
        "name": "OpenJDK",
        "version": "1.8.0"
      },
      {
        "name": "Play",
        "version": "2.6.0"
      },
      {
        "name": "Activator",
        "version": "1.13.12"
      }
    ],
    "source": {
      "type": "image",
      "origin": "bitnami/che-java-play:1.3.12-r3"
    },
    "workspaceConfig": {
      "environments": {
        "default": {
          "machines": {
            "dev-machine": {
              "installers": [
                "org.eclipse.che.exec", "org.eclipse.che.terminal", "org.eclipse.che.ws-agent", "org.eclipse.che.ssh"
              ],
              "servers": {},
              "attributes" : {
                "memoryLimitBytes": "2147483648"
              }
            }
          },
          "recipe": {
            "location": "bitnami/che-java-play:1.3.12-r3",
            "type": "dockerimage"
          }
        }
      },
      "name": "default",
      "defaultEnv": "default",
      "description": null,
      "commands": []
    },
    "stackIcon": {
      "name": "type-bitnami.svg",
      "mediaType": "image/svg+xml"
    }
  },
  {
    "id": "zend",
    "creator": "ide",
    "name": "Zend",
    "description": "Zend stack with PHP 7, Zend Server 9 and Z-Ray.",
    "scope": "advanced",
    "tags": [
      "PHP",
      "Zend",
      "Z-Ray",
      "Composer",
      "Ubuntu",
      "Git"
    ],
    "components": [
      {
        "name": "PHP",
        "version": "7.0.11"
      },
      {
        "name": "Zend Server",
        "version": "9.0.1"
      },
      {
        "name": "Composer",
        "version": "---"
      }
    ],
    "source": {
      "type": "image",
      "origin": "kaloyanraev/che-zendserver"
    },
    "workspaceConfig": {
      "environments": {
        "default": {
          "machines": {
            "dev-machine": {
              "installers": [
                "org.eclipse.che.exec", "org.eclipse.che.terminal", "org.eclipse.che.ws-agent", "org.eclipse.che.ssh", "org.eclipse.che.ls.php", "org.eclipse.che.ls.json"
              ],
              "servers": {},
              "attributes" : {
                "memoryLimitBytes": "2147483648"
              }
            }
          },
          "recipe": {
            "location": "kaloyanraev/che-zendserver",
            "type": "dockerimage"
          }
        }
      },
      "name": "default",
      "defaultEnv": "default",
      "description": null,
      "commands": [
        {
          "name": "run php script",
          "type": "custom",
          "commandLine": "[ -z ${editor.current.file.path} ] && echo \"Open a PHP file in the editor before executing this command.\" || php ${editor.current.file.path}",
          "attributes": {
            "previewUrl": "",
            "goal": "Run"
          }
        },
        {
          "name": "debug php script",
          "type": "custom",
          "commandLine": "[ -z ${editor.current.file.path} ] && echo \"Open a PHP file in the editor before executing this command.\" || QUERY_STRING=\"start_debug=1&debug_host=localhost&debug_port=10137\" php ${editor.current.file.path}",
          "attributes": {
            "previewUrl": "",
            "goal": "Debug"
          }
        },
        {
          "name": "restart zend server",
          "type": "custom",
          "commandLine": "sudo sqlite3 /usr/local/zend/var/db/zsd.db \"UPDATE ZSD_DIRECTIVES SET DISK_VALUE='http://${server.port.10081}/ZendServer' WHERE NAME='zray.zendserver_ui_url'\" && sudo sed -i 's#zray.zendserver_ui_url=.*#zray.zendserver_ui_url=http://${server.port.10081}/ZendServer#g' /usr/local/zend/etc/conf.d/zray.ini && sudo /usr/local/zend/bin/zendctl.sh restart",
          "attributes": {
            "previewUrl": "http://${server.port.80}",
            "goal": "Run"
          }
        },
        {
          "name": "stop zend server",
          "type": "custom",
          "commandLine": "sudo /usr/local/zend/bin/zendctl.sh stop",
          "attributes": {
            "previewUrl": "",
            "goal": "Run"
          }
        },
        {
          "name": "show admin password",
          "type": "custom",
          "commandLine": "echo \"Zend Server admin password is `sudo cat /root/zend-password`\"",
          "attributes": {
            "previewUrl": "http://${server.port.10081}",
            "goal": ""
          }
        }
      ]
    },
    "stackIcon": {
      "name": "type-zend.svg",
      "mediaType": "image/svg+xml"
    }
  },
  {
    "id": "platformio",
    "creator": "ide",
    "name": "PlatformIO",
    "description": "Stack for IoT development",
    "scope": "general",
    "tags": [
      "PlatformIO",
      "IoT",
      "embedded",
      "arduino",
      "mbed"
    ],
    "components": [
      {
        "name": "Python",
        "version": "2.7"
      },
      {
        "name": "pip",
        "version": "8.1.1"
      },
      {
        "name": "PlatformIO",
        "version": "3.2.0"
      }
    ],
    "source": {
      "type": "image",
      "origin": "code/pio:latest"
    },
    "workspaceConfig": {
      "environments": {
        "default": {
          "machines": {
            "dev-machine": {
              "installers": [
                "org.eclipse.che.exec", "org.eclipse.che.terminal", "org.eclipse.che.ws-agent", "org.eclipse.che.ssh"
              ],
              "servers": {},
              "attributes" : {
                "memoryLimitBytes": "2147483648",
                "auto_snapshot": "true",
                "auto_restore": "true"

              }
            }
          },
          "recipe": {
            "location": "eclipse/platformio:latest",
            "type": "dockerimage"
          }
        }
      },
      "name": "default",
      "defaultEnv": "default",
      "description": null,
      "commands": [
        {
          "name": "run",
          "type": "custom",
          "commandLine": "pio run -d ${current.project.path}",
          "attributes": {
            "previewUrl": "",
            "goal": "Run"
          }
        },
        {
          "name": "upload",
          "type": "custom",
          "commandLine": "pio run -d ${current.project.path} -t upload",
          "attributes": {
            "previewUrl": "",
            "goal": "Run"
          }
        },
        {
          "name": "clean",
          "type": "custom",
          "commandLine": "pio run -d ${current.project.path} -t clean",
          "attributes": {
            "previewUrl": "",
            "goal": "Build"
          }
        },
        {
          "name": "Remote: Device list",
          "type": "custom",
          "commandLine": "pio remote device list",
          "attributes": {
            "previewUrl": "",
            "goal": ""
          }
        },
        {
          "name": "Remote: Upload",
          "type": "custom",
          "commandLine": "pio remote run -d ${current.project.path} -t upload",
          "attributes": {
            "previewUrl": "",
            "goal": "Run"
          }
        }
      ]
    },
    "stackIcon": {
      "name": "type-python.svg",
      "mediaType": "image/svg+xml"
    }
  },
  {
    "id": "vert.x",
    "creator": "Clement Escoffier",
    "name": "Eclipse Vert.x",
    "description": "Eclipse Vert.x Stack on CentOS.",
    "scope": "advanced",
    "tags": [
      "Java",
      "JDK",
      "Maven",
      "Vert.x",
      "CentOS",
      "Git"
    ],
    "components": [{
      "name": "CentOS",
      "version": "---"
    }, {
      "name": "JDK",
      "version": "1.8.0_45"
    }, {
      "name": "Maven",
      "version": "3.2.2"
    }],
    "source": {
      "type": "image",
      "origin": "registry.centos.org/che-stacks/vertx"
    },
    "workspaceConfig": {
      "environments": {
        "default": {
          "machines": {
            "dev-machine": {
              "installers": [
                "org.eclipse.che.exec",
                "org.eclipse.che.terminal",
                "org.eclipse.che.ws-agent",
                "org.eclipse.che.ssh"
              ],
              "servers": {},
              "attributes": {
                "memoryLimitBytes": "2147483648"
              }
            }
          },
          "recipe": {
            "location": "registry.centos.org/che-stacks/vertx",
            "type": "dockerimage"
          }
        }
      },
      "name": "default",
      "defaultEnv": "default",
      "description": null,
      "commands": [{
        "commandLine": "scl enable rh-maven33 'mvn clean install -f ${current.project.path}'",
        "name": "build",
        "type": "mvn",
        "attributes": {
          "previewUrl": "",
          "goal": "Build"
        }
      }, {
        "commandLine": "scl enable rh-maven33 'mvn compile vertx:run -f ${current.project.path}'",
        "name": "run",
        "type": "custom",
        "attributes": {
          "previewUrl": "http://${server.port.8080}",
          "goal": "Run"
        }
      }]
    },
    "stackIcon": {
      "name": "type-java.svg",
      "mediaType": "image/svg+xml"
    }
  },
  {
    "id": "spring-boot",
    "creator": "Gytis Trikleris",
    "name": "Spring Boot",
    "description": "Spring Boot Stack on CentOS.",
    "scope": "advanced",
    "tags": [
      "Java",
      "JDK",
      "Maven",
      "Spring Boot",
      "CentOS",
      "Git"
    ],
    "components": [
      {
        "name": "CentOS",
        "version": "---"
      },
      {
        "name": "JDK",
        "version": "1.8.0"
      },
      {
        "name": "Maven",
        "version": "3.3"
      }
    ],
    "source": {
      "type": "image",
      "origin": "registry.centos.org/che-stacks/spring-boot"
    },
    "workspaceConfig": {
      "name": "default",
      "defaultEnv": "default",
      "environments": {
        "default": {
          "recipe": {
            "location": "registry.centos.org/che-stacks/spring-boot",
            "type": "dockerimage"
          },
          "machines": {
            "dev-machine": {
<<<<<<< HEAD
              "installers": [
=======
              "agents": [
                "org.eclipse.che.exec",
>>>>>>> 65c22014
                "org.eclipse.che.terminal",
                "org.eclipse.che.ws-agent",
                "org.eclipse.che.ssh"
              ],
              "attributes": {
                "memoryLimitBytes": "2147483648"
              }
            }
          }
        }
      },
      "commands": [
        {
          "commandLine": "scl enable rh-maven33 'mvn clean install -f ${current.project.path}'",
          "name": "build",
          "type": "mvn"
        },
        {
          "commandLine": "scl enable rh-maven33 'mvn compile spring-boot:run -f ${current.project.path}'",
          "name": "run",
          "type": "custom",
          "attributes": {
            "previewUrl": "http://${server.port.8080}",
            "goal": "Run"
          }
        }
      ]
    },
    "stackIcon": {
      "name": "type-spring-boot.svg",
      "mediaType": "image/svg+xml"
    }
  },
  {
    "name": "CentOS WildFly Swarm",
    "id": "wildfly-swarm",
    "creator": "Dharmit Shah",
    "description": "Eclipse WildFly Swarm Stack on CentOS.",
    "scope": "advanced",
    "source": {
      "type": "image",
      "origin": "registry.centos.org/che-stacks/wildfly-swarm"
    },
    "tags": [
      "Java",
      "JDK",
      "Maven",
      "WildFly Swarm",
      "CentOS",
      "Git"
    ],
    "workspaceConfig": {
      "name": "default",
      "environments": {
        "default": {
          "recipe": {
            "location": "registry.centos.org/che-stacks/wildfly-swarm",
            "type": "dockerimage"
          },
          "machines": {
            "dev-machine": {
              "attributes": {
                "memoryLimitBytes": "2147483648"
              },

              "installers": [
                "org.eclipse.che.terminal",
                "org.eclipse.che.ws-agent",
                "org.eclipse.che.ssh"
              ],
              "servers": {}
            }
          }
        }
      },
      "commands": [
        {
          "name": "build",
          "type": "mvn",
          "attributes": {},
          "commandLine": "scl enable rh-maven33 'mvn clean install -f ${current.project.path}'"
        },
        {
          "name": "run",
          "type": "custom",
          "attributes": {
            "previewUrl": "http://${server.port.8080}"
          },
          "commandLine": "cd ${current.project.path} && scl enable rh-maven33 'java -jar target/*-swarm.jar'"
        }
      ],
      "projects": [],
      "defaultEnv": "default",
      "links": []
    },
    "components": [
      {
        "name": "CentOS",
        "version": "---"
      },
      {
        "name": "JDK",
        "version": "1.8.0_45"
      },
      {
        "name": "Maven",
        "version": "3.3.9"
      }
    ]
  },
  {
    "name": "CentOS nodejs",
    "id": "nodejs4",
    "scope": "advanced",
    "source": {
      "type": "image",
      "origin": "registry.centos.org/che-stacks/centos-nodejs"
    },
    "description": "CentOS Node Stack",
    "tags": [
      "CentOS",
      "Git",
      "Node.JS",
      "NPM",
      "Gulp",
      "Bower",
      "Grunt",
      "Yeoman",
      "Angular",
      "Karma"
    ],
    "workspaceConfig": {
      "name": "default",
      "environments": {
        "default": {
          "recipe": {
            "location": "registry.centos.org/che-stacks/centos-nodejs",
            "type": "dockerimage"
          },
          "machines": {
            "dev-machine": {
              "attributes": {
                "memoryLimitBytes": "2147483648"
              },
              "installers": [
                "org.eclipse.che.terminal",
                "org.eclipse.che.ws-agent",
                "org.eclipse.che.ssh"
              ],
              "servers": {}
            }
          }
        }
      },
      "commands": [
        {
          "name": "run",
          "type": "custom",
          "attributes": {
            "goal": "Run",
            "previewUrl": "http://${server.port.8080}"
          },
          "commandLine": "cd ${current.project.path} && scl enable rh-nodejs4 'node app.js'"
        }
      ],
      "projects": [],
      "defaultEnv": "default",
      "links": []
    },
    "components": [
      {
        "name": "Node.JS",
        "version": "---"
      },
      {
        "name": "NPM",
        "version": "---"
      },
      {
        "name": "Gulp",
        "version": "---"
      },
      {
        "name": "Bower",
        "version": "---"
      },
      {
        "name": "Grunt",
        "version": "---"
      },
      {
        "name": "Yeoman",
        "version": "---"
      }
    ],
    "creator": "Dharmit Shah"
  },
  {
    "id": "kotlin-default",
    "creator": "ide",
    "name": "Kotlin",
    "description": "Ubuntu based stack with Kotlin",
    "scope": "advanced",
    "tags": [
      "Kotlin",
      "Ubuntu",
      "Git"
    ],
    "components": [],
    "source": {
      "type": "image",
      "origin": "eclipse/kotlin"
    },
    "workspaceConfig": {
      "environments": {
        "default": {
          "machines": {
            "dev-machine": {
              "agents": [
                "org.eclipse.che.exec", "org.eclipse.che.terminal", "org.eclipse.che.ws-agent", "org.eclipse.che.ssh"
              ],
              "servers": {},
              "attributes" : {
                "memoryLimitBytes": "2147483648"
              }
            }
          },
          "recipe": {
            "location": "eclipse/kotlin",
            "type": "dockerimage"
          }
        }
      },
      "name": "default",
      "defaultEnv": "default",
      "description": null
    }
},
{
    "id": "centos-go",
    "creator": "Dharmit Shah",
    "name": "CentOS Go",
    "description": "CentOS based Go Stack",
    "scope": "advanced",
    "tags": [
      "CentOS",
      "Go"
    ],
    "components": [
      {
        "name": "CentOS",
        "version": "7.3"
      },
      {
        "name": "Go",
        "version": "1.6.2"
      }
    ],
    "source": {
      "type": "image",
      "origin": "registry.centos.org/che-stacks/centos-go"
    },
    "workspaceConfig": {
      "environments": {
        "default": {
          "machines": {
            "dev-machine": {
              "agents": [
                "org.eclipse.che.exec", "org.eclipse.che.terminal", "org.eclipse.che.ws-agent", "org.eclipse.che.ssh"
              ],
              "servers": {},
              "attributes" : {
                "memoryLimitBytes": "2147483648"
              }
            }
          },
          "recipe": {
            "location": "registry.centos.org/che-stacks/centos-go",
            "type": "dockerimage"
          }
        }
      },
      "name": "default",
      "defaultEnv": "default",
      "description": null,
      "commands": [
        {
          "name": "run",
          "type": "custom",
          "commandLine": "cd ${current.project.path} && go get -d && go run main.go",
          "attributes": {
            "previewUrl": "http://${server.port.8080}",
            "goal": "Run"
          }
        }
      ]
    },
    "stackIcon": {
      "name": "type-go.svg",
      "mediaType": "image/svg+xml"
    }
  },
  {
  "id": "centos",
  "creator": "Dharmit Shah",
  "name": "CentOS blank",
  "description": "CentOS Blank Stack",
  "scope": "advanced",
  "tags": [
    "Blank",
    "CentOS",
    "Git",
    "Subversion"
  ],
  "components": [],
  "source": {
    "type": "image",
    "origin": "registry.centos.org/che-stacks/centos-git"
  },
  "workspaceConfig": {
    "environments": {
      "default": {
        "machines": {
          "dev-machine": {
            "agents": [
              "org.eclipse.che.terminal",
              "org.eclipse.che.ws-agent",
              "org.eclipse.che.ssh"
            ],
            "servers": {},
            "attributes": {
              "memoryLimitBytes": "2147483648"
            }
          }
        },
        "recipe": {
          "location": "registry.centos.org/che-stacks/centos-git",
          "type": "dockerimage"
        }
      }
    },
    "name": "default",
    "defaultEnv": "default",
    "description": null
  },
  "stackIcon": {
    "name": "type-blank.svg",
    "mediaType": "image/svg+xml"
  }
  },
  {
    "id": "openshift",
    "name": "openshift",
    "description": "Openshift Workspace",
    "scope": "general",
    "tags": [
      "Openshift"
    ],
    "workspaceConfig": {
      "environments": {
        "default": {
          "machines": {
            "dev-machine/main": {
              "installers": [
                "org.eclipse.che.exec", "org.eclipse.che.terminal", "org.eclipse.che.ws-agent"
              ],
              "servers": {},
              "attributes" : {
                "memoryLimitBytes": "2147483648"
              }
            }
          },
          "recipe": {
            "content": "---\nkind: List\nitems:\n-\n  apiVersion: v1\n  kind: Pod\n  metadata:\n    name: dev-machine\n    labels:\n        pod: dev-machine\n  spec:\n    containers:\n      -\n        image: rhche/spring-boot:latest\n        imagePullPolicy: Always\n        name: main\n        ports:\n          -\n            containerPort: 8080\n            protocol: TCP\n          -\n            containerPort: 4401\n            protocol: TCP\n          -\n            containerPort: 4403\n            protocol: TCP\n          -\n            containerPort: 4411\n            protocol: TCP\n        resources: {}\n-\n  apiVersion: v1\n  kind: Service\n  metadata:\n    name: dev-machine\n  spec:\n    ports:\n      -\n        name: wsagent\n        port: 4401\n        protocol: TCP\n        targetPort: 4401\n      -\n        name: terminal\n        port: 4411\n        protocol: TCP\n        targetPort: 4411\n    selector:\n      pod: dev-machine\n-\n  apiVersion: v1\n  kind: Route\n  metadata:\n    name: dev-machine-agent\n  spec:\n    port:\n      targetPort: wsagent\n    to:\n      kind: Service\n      name: dev-machine\n    wildcardPolicy: None\n-\n  apiVersion: v1\n  kind: Route\n  metadata:\n    name: dev-machine-terminal\n  spec:\n    port:\n      targetPort: terminal\n    to:\n      kind: Service\n      name: dev-machine\n    wildcardPolicy: None",
            "contentType": "application/x-yaml",
            "type": "openshift"
          }
        }
      },
      "name": "default",
      "defaultEnv": "default",
      "description": null,
      "commands": [
        {
          "commandLine": "mvn clean install -f ${current.project.path}",
          "name": "build",
          "type": "mvn",
          "attributes": {
            "previewUrl": "",
            "goal": "Build"
          }
        }
      ]
    }
  }
]<|MERGE_RESOLUTION|>--- conflicted
+++ resolved
@@ -2421,12 +2421,8 @@
           },
           "machines": {
             "dev-machine": {
-<<<<<<< HEAD
-              "installers": [
-=======
-              "agents": [
+              "installers": [
                 "org.eclipse.che.exec",
->>>>>>> 65c22014
                 "org.eclipse.che.terminal",
                 "org.eclipse.che.ws-agent",
                 "org.eclipse.che.ssh"
